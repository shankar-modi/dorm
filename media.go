--- conflicted
+++ resolved
@@ -67,16 +67,6 @@
 		}
 	}
 
-<<<<<<< HEAD
-	// Check for video too
-	if strings.HasPrefix(md.Mime, "video/") {
-
-	}
-=======
-	// TODO:
-	// If it is video type, extract width and height, and store it here
->>>>>>> 99d4b1a3
-
 	// Filename:
 	// remove spaces and better yet, all non-alphanumeric
 	// characters from the filename. keeps it simple and avoids
